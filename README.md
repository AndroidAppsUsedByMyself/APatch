# APatch

<img src="https://github.com/bmax121/APatch/assets/92950980/70a840b5-eaff-46da-b8f3-2b6a21b85e1b" style="width: 100px;" alt="logo">

</br>

[![latest release badge](https://img.shields.io/github/v/release/bmax121/APatch?label=Release&logo=github)](https://github.com/bmax121/APatch/releases/latest)
[![weblate](https://img.shields.io/badge/Localization-Weblate-teal?logo=weblate)](https://hosted.weblate.org/engage/APatch)
[![Channel](https://img.shields.io/badge/Follow-Telegram-blue.svg?logo=telegram)](https://t.me/APatchGroup)
[![GitHub License](https://img.shields.io/github/license/bmax121/APatch?logo=gnu)](/LICENSE)

The patching of Android kernel and Android system.

- A new Kernel-based root solution for Android devices.
- APM: Magisk module like support
- KPM: Kernel Patch Module support. (Allow you to inject any code into the kernel, Kernel function inline-hook and syscall-table-hook is available)
- APatch relies on [KernelPatch](https://github.com/bmax121/KernelPatch/)

The source code for both APatch UI and APM has been copied and modified from [KernelSU](https://github.com/tiann/KernelSU)

## Supported Versions

<<<<<<< HEAD
Android Kernel Version from `3.18` to `6.1`

Currently, only support `arm64-v8a`


## Requirement

Kernel configs

- `CONFIG_KALLSYMS=y`  
- `CONFIG_KALLSYMS_ALL=y` 
- `CONFIG_KALLSYMS_ALL=n` (Not supported, Maybe in the future)
=======
- ARM64 only
- Android Kernel Version 3.18 - 6.1

## Requirements
The following options need to be enabled in your kernel's build config for APatch to work:
```shell
CONFIG_KALLSYMS=y
CONFIG_KALLSYMS_ALL=y (CONFIG_KALLSYMS_ALL=n, Planned support)
```
>>>>>>> 41af9a57

## Translation
To help translate APatch or improve existing translations, please use [Weblate](https://hosted.weblate.org/engage/apatch/). PR of APatch translation is no longer accepted, because it will conflict with Weblate.

<div align="center">

[![Translation status](https://hosted.weblate.org/widget/APatch/apatch/horizontal-auto.svg)](https://hosted.weblate.org/engage/APatch/)

[![Translation status](https://hosted.weblate.org/widget/APatch/apatch/287x66-black.png)](https://hosted.weblate.org/engage/APatch/)

</div>

## Get Help

### Usage

Installation guide (coming soon)

### Discussions
<<<<<<< HEAD

- Telegram Group: [@APatchGroup](https://t.me/APatchGroup)
- 中文: [@APatch_CN_Group](https://t.me/APatch_CN_Group)
=======
- Telegram Channel : <https://t.me/APatchChannel>
- Telegram Group: <https://t.me/APatchGroup>
- 中文: <https://t.me/APatch_CN_Group>
>>>>>>> 41af9a57

### More Information

- [FAQ](docs/en/faq.md)
- [Preguntas frecuentes](docs/es/faq_es.md)
- [常见问题解答](docs/cn/faq_cn.md)
- [常見問題解答](docs/cn_tw/faq_cn_tw.md)
- [Perguntas frequentes](docs/pt_br/faq_pt_br.md)
- [Domande frequenti](docs/it/faq_it.md)

## Credits

- [KernelPatch](https://github.com/bmax121/KernelPatch/): The core.
- [Magisk](https://github.com/topjohnwu/Magisk): magiskboot and magiskpolicy.
- [KernelSU](https://github.com/tiann/KernelSU): App UI, and magisk module like support.

## License

APatch is licensed under the GNU General Public License v3 (GPL-3) (<http://www.gnu.org/copyleft/gpl.html>).  <|MERGE_RESOLUTION|>--- conflicted
+++ resolved
@@ -20,11 +20,8 @@
 
 ## Supported Versions
 
-<<<<<<< HEAD
-Android Kernel Version from `3.18` to `6.1`
-
-Currently, only support `arm64-v8a`
-
+- ARM64 only
+- Android Kernel Version 3.18 - 6.1
 
 ## Requirement
 
@@ -32,18 +29,7 @@
 
 - `CONFIG_KALLSYMS=y`  
 - `CONFIG_KALLSYMS_ALL=y` 
-- `CONFIG_KALLSYMS_ALL=n` (Not supported, Maybe in the future)
-=======
-- ARM64 only
-- Android Kernel Version 3.18 - 6.1
-
-## Requirements
-The following options need to be enabled in your kernel's build config for APatch to work:
-```shell
-CONFIG_KALLSYMS=y
-CONFIG_KALLSYMS_ALL=y (CONFIG_KALLSYMS_ALL=n, Planned support)
-```
->>>>>>> 41af9a57
+- `CONFIG_KALLSYMS_ALL=n` (Next version of KernelPatch will support)
 
 ## Translation
 To help translate APatch or improve existing translations, please use [Weblate](https://hosted.weblate.org/engage/apatch/). PR of APatch translation is no longer accepted, because it will conflict with Weblate.
@@ -63,15 +49,10 @@
 Installation guide (coming soon)
 
 ### Discussions
-<<<<<<< HEAD
 
 - Telegram Group: [@APatchGroup](https://t.me/APatchGroup)
 - 中文: [@APatch_CN_Group](https://t.me/APatch_CN_Group)
-=======
-- Telegram Channel : <https://t.me/APatchChannel>
-- Telegram Group: <https://t.me/APatchGroup>
-- 中文: <https://t.me/APatch_CN_Group>
->>>>>>> 41af9a57
+
 
 ### More Information
 
