--- conflicted
+++ resolved
@@ -18,20 +18,14 @@
 # magiskboot         executable    Magisk tool to unpack boot.img.
 #
 #######################################################################################
+
 ARCH=$(getprop ro.product.cpu.abi)
 
-if [ "$ARCH" != "arm64-v8a" ]; then
-  echo "Not is arm64"
-  exit 1
-fi
-
-echo "system is arm64"
-# Pure bash dirname implementation
 getdir() {
   case "$1" in
     */*)
       dir=${1%/*}
-      if [! -d $dir ]; then
+      if [ ! -d $dir ]; then
         echo "/"
       else
         echo $dir
@@ -42,7 +36,6 @@
 }
 
 # Switch to the location of the script file
-<<<<<<< HEAD
 cd "$(getdir "${BASH_SOURCE:-$0}")"
 
 # Check if 64-bit
@@ -52,9 +45,6 @@
   echo "Not is arm64"
   exit
 fi
-=======
-cd "$(getdir "${BASH_SOURCE:-$0}")" || exit $?
->>>>>>> 99d668dd
 
 echo "APatch Boot Image Patcher"
 
@@ -82,11 +72,7 @@
 fi
 
 echo "- Repacking boot image"
-<<<<<<< HEAD
-./magiskboot repack "$BOOTIMAGE" || abort "! Unable to repack boot image"
-=======
 ./magiskboot repack "$BOOTIMAGE" || exit $?
->>>>>>> 99d668dd
 
 ls -l "new-boot.img" | echo
 
