import com.android.build.gradle.internal.api.BaseVariantOutputImpl
import java.net.URI

plugins {
    alias(libs.plugins.agp.app)
    alias(libs.plugins.kotlin)
    alias(libs.plugins.kotlin.compose.compiler)
    alias(libs.plugins.ksp)
    alias(libs.plugins.lsplugin.apksign)
    alias(libs.plugins.lsplugin.resopt)
    id("kotlin-parcelize")
}

val managerVersionCode: Int by rootProject.extra
val managerVersionName: String by rootProject.extra
val kernelPatchVersion: String by rootProject.extra

apksign {
    storeFileProperty = "KEYSTORE_FILE"
    storePasswordProperty = "KEYSTORE_PASSWORD"
    keyAliasProperty = "KEY_ALIAS"
    keyPasswordProperty = "KEY_PASSWORD"
}

android {
    namespace = "me.bmax.apatch"

    buildTypes {
        debug {
            isDebuggable = true
            isMinifyEnabled = false
            isShrinkResources = false
            proguardFiles(
                getDefaultProguardFile("proguard-android-optimize.txt"),
                "proguard-rules.pro"
            )
        }
        release {
            isMinifyEnabled = true
            isShrinkResources = true
            isDebuggable = false
            multiDexEnabled = true
            vcsInfo.include = false
            proguardFiles(
                getDefaultProguardFile("proguard-android-optimize.txt"),
                "proguard-rules.pro"
            )
        }
    }

    dependenciesInfo.includeInApk = false

    buildFeatures {
        aidl = true
        buildConfig = true
        compose = true
        prefab = true
    }

    defaultConfig {
        buildConfigField("String", "buildKPV", "\"$kernelPatchVersion\"")
    }

    java {
        toolchain {
            languageVersion = JavaLanguageVersion.of(JavaVersion.VERSION_22.majorVersion)
        }
    }

    kotlin {
        jvmToolchain(JavaVersion.VERSION_22.majorVersion.toInt())
    }

    composeCompiler {
        enableIntrinsicRemember = true
        enableNonSkippingGroupOptimization = true
    }

    packaging {
        jniLibs {
            useLegacyPackaging = true
        }
        resources {
            excludes += "**"
            merges += "META-INF/com/google/android/**"
        }
    }

    externalNativeBuild {
        cmake {
            version = "3.28.0+"
            path("src/main/cpp/CMakeLists.txt")
        }
    }

    androidResources {
        generateLocaleConfig = true
    }

    sourceSets["main"].jniLibs.srcDir("libs")

    applicationVariants.all {
        outputs.forEach {
            val output = it as BaseVariantOutputImpl
            output.outputFileName = "APatch_${managerVersionName}_${managerVersionCode}-$name.apk"
        }

        kotlin.sourceSets {
            getByName(name) {
                kotlin.srcDir("build/generated/ksp/$name/kotlin")
            }
        }
    }
}

fun registerDownloadTask(
    taskName: String, srcUrl: String, destPath: String, project: Project
) {
    project.tasks.register(taskName) {
        val destFile = File(destPath)

        doLast {
            if (!destFile.exists() || isFileUpdated(srcUrl, destFile)) {
                println(" - Downloading $srcUrl to ${destFile.absolutePath}")
                downloadFile(srcUrl, destFile)
                println(" - Download completed.")
            } else {
                println(" - File is up-to-date, skipping download.")
            }
        }
    }
}

fun isFileUpdated(url: String, localFile: File): Boolean {
    val connection = URI.create(url).toURL().openConnection()
    val remoteLastModified = connection.getHeaderFieldDate("Last-Modified", 0L)
    return remoteLastModified > localFile.lastModified()
}

fun downloadFile(url: String, destFile: File) {
    URI.create(url).toURL().openStream().use { input ->
        destFile.outputStream().use { output ->
            input.copyTo(output)
        }
    }
}

registerDownloadTask(
    taskName = "downloadKpimg",
    srcUrl = "https://github.com/bmax121/KernelPatch/releases/download/$kernelPatchVersion/kpimg-android",
    destPath = "${project.projectDir}/src/main/assets/kpimg",
    project = project
)

registerDownloadTask(
    taskName = "downloadKptools",
    srcUrl = "https://github.com/bmax121/KernelPatch/releases/download/$kernelPatchVersion/kptools-android",
    destPath = "${project.projectDir}/libs/arm64-v8a/libkptools.so",
    project = project
)

// Compat kp version less than 0.10.7
// TODO: Remove in future
registerDownloadTask(
    taskName = "downloadCompatKpatch",
    srcUrl = "https://github.com/bmax121/KernelPatch/releases/download/0.10.7/kpatch-android",
    destPath = "${project.projectDir}/libs/arm64-v8a/libkpatch.so",
    project = project
)

tasks.register<Copy>("mergeScripts") {
    into("${project.projectDir}/src/main/resources/META-INF/com/google/android")
    from(rootProject.file("${project.rootDir}/scripts/update_binary.sh")) {
        rename { "update-binary" }
    }
    from(rootProject.file("${project.rootDir}/scripts/update_script.sh")) {
        rename { "updater-script" }
    }
}

tasks.getByName("preBuild").dependsOn(
<<<<<<< HEAD
//    "downloadKpimg",
//    "downloadKptools",
//    "downloadCompatKpatch",
//    "mergeFlashableScript",
=======
    "downloadKpimg",
    "downloadKptools",
    "downloadCompatKpatch",
    "mergeScripts",
>>>>>>> b9eda619
)

// https://github.com/bbqsrc/cargo-ndk
// cargo ndk -t arm64-v8a build --release
tasks.register<Exec>("cargoBuild") {
    executable("cargo")
    args("ndk", "-t", "arm64-v8a", "build", "--release")
    workingDir("${project.rootDir}/apd")
}

tasks.register<Copy>("buildApd") {
    dependsOn("cargoBuild")
    from("${project.rootDir}/apd/target/aarch64-linux-android/release/apd")
    into("${project.projectDir}/libs/arm64-v8a")
    rename("apd", "libapd.so")
}

tasks.configureEach {
//    if (name == "mergeDebugJniLibFolders" || name == "mergeReleaseJniLibFolders") {
//        dependsOn("buildApd")
//    }
}

tasks.register<Exec>("cargoClean") {
    executable("cargo")
    args("clean")
    workingDir("${project.rootDir}/apd")
}

tasks.register<Delete>("apdClean") {
    dependsOn("cargoClean")
    delete(file("${project.projectDir}/libs/arm64-v8a/libapd.so"))
}

tasks.clean {
    dependsOn("apdClean")
}

dependencies {
    implementation(libs.androidx.activity.compose)
    implementation(libs.androidx.navigation.compose)

    implementation(platform(libs.androidx.compose.bom))
    implementation(libs.androidx.compose.material.icons.extended)
    implementation(libs.androidx.compose.material)
    implementation(libs.androidx.compose.material3)
    implementation(libs.androidx.compose.ui)
    implementation(libs.androidx.compose.ui.tooling.preview)
    implementation(libs.androidx.core.splashscreen)
    implementation(libs.androidx.runtime.livedata)
    implementation(libs.androidx.webkit)
    implementation(libs.timber)
    implementation(libs.devappx)
    implementation(libs.ini4j)
    implementation(libs.bcpkix)

    debugImplementation(libs.androidx.compose.ui.test.manifest)
    debugImplementation(libs.androidx.compose.ui.tooling)

    implementation(libs.androidx.lifecycle.runtime.compose)
    implementation(libs.androidx.lifecycle.runtime.ktx)
    implementation(libs.androidx.lifecycle.viewmodel.compose)

    implementation(libs.com.google.accompanist.drawablepainter)
    implementation(libs.com.google.accompanist.navigation.animation)

    implementation(libs.compose.destinations.animations.core)
    ksp(libs.compose.destinations.ksp)

    implementation(libs.com.github.topjohnwu.libsu.core)
    implementation(libs.com.github.topjohnwu.libsu.service)
    implementation(libs.com.github.topjohnwu.libsu.nio)
    implementation(libs.com.github.topjohnwu.libsu.io)

    implementation(libs.dev.rikka.rikkax.parcelablelist)

    implementation(libs.io.coil.kt.coil.compose)

    implementation(libs.kotlinx.coroutines.core)

    implementation(libs.me.zhanghai.android.appiconloader.coil)

    implementation(libs.sheet.compose.dialogs.core)
    implementation(libs.sheet.compose.dialogs.list)
    implementation(libs.sheet.compose.dialogs.input)

    implementation(libs.markdown)
    implementation(libs.com.google.accompanist.webview)
    compileOnly(libs.cxx)
}<|MERGE_RESOLUTION|>--- conflicted
+++ resolved
@@ -179,17 +179,10 @@
 }
 
 tasks.getByName("preBuild").dependsOn(
-<<<<<<< HEAD
-//    "downloadKpimg",
-//    "downloadKptools",
-//    "downloadCompatKpatch",
-//    "mergeFlashableScript",
-=======
     "downloadKpimg",
     "downloadKptools",
     "downloadCompatKpatch",
     "mergeScripts",
->>>>>>> b9eda619
 )
 
 // https://github.com/bbqsrc/cargo-ndk
@@ -208,9 +201,9 @@
 }
 
 tasks.configureEach {
-//    if (name == "mergeDebugJniLibFolders" || name == "mergeReleaseJniLibFolders") {
-//        dependsOn("buildApd")
-//    }
+    if (name == "mergeDebugJniLibFolders" || name == "mergeReleaseJniLibFolders") {
+        dependsOn("buildApd")
+    }
 }
 
 tasks.register<Exec>("cargoClean") {
