--- conflicted
+++ resolved
@@ -32,12 +32,7 @@
     }
 }
 
-
-<<<<<<< HEAD
-project.ext.set("kernelPatchVersion", "0.7.2")
-=======
 project.ext.set("kernelPatchVersion", "0.8.1")
->>>>>>> 582a2aff
 
 val androidMinSdkVersion = 26
 val androidTargetSdkVersion = 33
