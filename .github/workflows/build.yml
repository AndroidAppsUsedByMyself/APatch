--- conflicted
+++ resolved
@@ -81,11 +81,7 @@
         env: 
           SIGNING_KEY: ${{ secrets.SIGNING_KEY }}
         if: ${{ env.SIGNING_KEY != '' }}
-<<<<<<< HEAD
-        uses: noriban/sign-android-release@v4
-=======
         uses: kevin-david/zipalign-sign-android-release@v1.1
->>>>>>> e5b1ea95
         id: sign_app
         with:
           releaseDirectory: app/build/outputs/apk/release
